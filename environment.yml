--- conflicted
+++ resolved
@@ -24,17 +24,11 @@
   - numba
   - cython
   - flake8
-<<<<<<< HEAD
   - pyarrow
   - tensorflow
-  - pip:
-    - tensorflow-probability
-=======
   - requests
-  - tensorflow
   - tensorflow-probability
   - metpy
   - pip:
->>>>>>> 597f58f0
-    - permutationimportance
+#    - permutationimportance
     - .