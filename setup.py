from setuptools import setup, find_packages
import os

# For guidance on setuptools best practices visit
# https://packaging.python.org/guides/distributing-packages-using-setuptools/
project_name = os.getcwd().split("/")[-1]
version = "0.1.0"
package_description = "<Provide short description of package>"
url = "https://github.com/ai2es/" + project_name
# Classifiers listed at https://pypi.org/classifiers/
classifiers = ["Programming Language :: Python :: 3"]
<<<<<<< HEAD
setup(name="ptype", # Change
=======
setup(name="ptypephysical",
>>>>>>> 597f58f0
      version=version,
      description=package_description,
      url=url,
      author="AI2ES",
      license="CC0 1.0",
      classifiers=classifiers,
      packages=find_packages(include=["ptype"]))
<|MERGE_RESOLUTION|>--- conflicted
+++ resolved
@@ -9,11 +9,7 @@
 url = "https://github.com/ai2es/" + project_name
 # Classifiers listed at https://pypi.org/classifiers/
 classifiers = ["Programming Language :: Python :: 3"]
-<<<<<<< HEAD
-setup(name="ptype", # Change
-=======
-setup(name="ptypephysical",
->>>>>>> 597f58f0
+setup(name="ptype", 
       version=version,
       description=package_description,
       url=url,
